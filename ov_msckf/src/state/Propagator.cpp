#include "Propagator.h"



using namespace ov_core;
using namespace ov_msckf;




void Propagator::propagate_and_clone(State* state, double timestamp) {

    // First lets construct an IMU vector of measurements we need
    vector<IMUDATA> prop_data;

    // Get what our IMU-camera offset should be (t_imu = t_cam + calib_dt)
    double t_off_new = state->calib_dt_CAMtoIMU()->value()(0);

    //===================================================================================
    //===================================================================================
    //===================================================================================

    // Ensure we have some measurements in the first place!
    if(imu_data.empty()) {
        std::cerr << "Propagator::propagate_and_clone(): There are no IMU measurements!!!!!" << std::endl;
        std::cerr << "Propagator::propagate_and_clone(): IMU-CAMERA are likely messed up, check time offset value!!!" << std::endl;
        std::cerr << __FILE__ << " on line " << __LINE__ << std::endl;
        state->set_timestamp(timestamp);
        last_prop_time_offset = t_off_new;
        return;
    }

    // If the difference between the current update time and state is zero
    // We should crash, as this means we would have two clones at the same time!!!!
    if(state->timestamp() == timestamp) {
        std::cerr << "Propagator::propagate_and_clone(): Propagation called again at same timestep at last update timestep!!!!" << std::endl;
        std::cerr << "Propagator::propagate_and_clone(): " << state->timestamp() << " vs " << timestamp << " timestamps" << std::endl;
        std::cerr << __FILE__ << " on line " << __LINE__ << std::endl;
        std::exit(EXIT_FAILURE);
    }

    // Loop through and find all the needed measurements to propagate with
    // Note we split measurements based on the given state time, and the update timestamp
    for(size_t i=0; i<imu_data.size()-1; i++) {

        // START OF THE INTEGRATION PERIOD
        // If the next timestamp is greater then our current state time
        // And the current is not greater then it yet...
        // Then we should "split" our current IMU measurement
        if(imu_data.at(i+1).timestamp > state->timestamp()+last_prop_time_offset && imu_data.at(i).timestamp <= state->timestamp()+last_prop_time_offset) {
            IMUDATA data = interpolate_data(imu_data.at(i),imu_data.at(i+1), state->timestamp()+last_prop_time_offset);
            prop_data.push_back(data);
            //ROS_INFO("propagation #%d = CASE 1 = %.3f => %.3f", (int)i,data.timestamp-prop_data.at(0).timestamp,state->timestamp()-prop_data.at(0).timestamp);
            continue;
        }

        // MIDDLE OF INTEGRATION PERIOD
        // If our imu measurement is right in the middle of our propagation period
        // Then we should just append the whole measurement time to our propagation vector
        if(imu_data.at(i).timestamp >= state->timestamp()+last_prop_time_offset && imu_data.at(i+1).timestamp <= timestamp+t_off_new) {
            prop_data.push_back(imu_data.at(i));
            //ROS_INFO("propagation #%d = CASE 2 = %.3f",(int)i,imu_data.at(i).timestamp-prop_data.at(0).timestamp);
            continue;
        }

        // END OF THE INTEGRATION PERIOD
        // If the current timestamp is greater then our update time
        // We should just "split" the NEXT IMU measurement to the update time,
        // NOTE: we add the current time, and then the time at the end of the interval (so we can get a dt)
        // NOTE: we also break out of this loop, as this is the last IMU measurement we need!
        if(imu_data.at(i+1).timestamp > timestamp+t_off_new) {
            prop_data.push_back(imu_data.at(i));
            //ROS_INFO("propagation #%d = CASE 3.1 = %.3f => %.3f", (int)i,imu_data.at(i).timestamp-prop_data.at(0).timestamp,imu_data.at(i).timestamp-state->timestamp());
            // If the added IMU message doesn't end exactly at the camera time
            // Then we need to add another one that is right at the ending time
            if(prop_data.at(prop_data.size()-1).timestamp != timestamp+t_off_new) {
                IMUDATA data = interpolate_data(imu_data.at(i), imu_data.at(i+1), timestamp+t_off_new);
                prop_data.push_back(data);
                //ROS_INFO("propagation #%d = CASE 3.2 = %.3f => %.3f", (int)i,data.timestamp-prop_data.at(0).timestamp,data.timestamp-state->timestamp());
            }
            break;
        }

    }

    // Check that we have at least one measurement to propagate with
    if(prop_data.empty()) {
        std::cerr << "Propagator::propagate_and_clone(): There are not enough measurements to propagate with " << (int)prop_data.size() << " of 2" << std::endl;
        std::cerr << "Propagator::propagate_and_clone(): IMU-CAMERA are likely messed up, check time offset value!!!" << std::endl;
        std::cerr << __FILE__ << " on line " << __LINE__ << std::endl;
        state->set_timestamp(timestamp);
        last_prop_time_offset = t_off_new;
        return;
    }


    // If we did not reach the whole integration period (i.e., the last inertial measurement we have is smaller then the time we want to reach)
    // Then we should just "stretch" the last measurement to be the whole period
    if(imu_data.at(imu_data.size()-1).timestamp <= timestamp+t_off_new) {
        IMUDATA data = interpolate_data(imu_data.at(imu_data.size()-2),imu_data.at(imu_data.size()-1),timestamp+t_off_new);
        prop_data.push_back(data);
        //ROS_INFO("propagation #%d = CASE 4 = %.3f",(int)(imu_data.size()-1),data.timestamp-prop_data.at(0).timestamp);
    }


    // Loop through and ensure we do not have an zero dt values
    // This would cause the noise covariance to be Infinity
    for (size_t i=0; i < prop_data.size()-1; i++){
        if ((prop_data.at(i+1).timestamp-prop_data.at(i).timestamp) < 1e-8){
            std::cerr << "Propagator::propagate_and_clone(): Zero DT between " << i << " and " << i+1 << " measurements (dt = " << (prop_data.at(i+1).timestamp-prop_data.at(i).timestamp) << ")" << std::endl;
            prop_data.erase(prop_data.begin()+i);
            i--;
        }
    }

    // Check that we have at least one measurement to propagate with
    if(prop_data.size() < 2) {
        std::cerr << "Propagator::propagate_and_clone(): There are not enough measurements to propagate with " << (int)prop_data.size() << " of 2" << std::endl;
        std::cerr << "Propagator::propagate_and_clone(): IMU-CAMERA are likely messed up, check time offset value!!!" << std::endl;
        std::cerr << __FILE__ << " on line " << __LINE__ << std::endl;
        state->set_timestamp(timestamp);
        last_prop_time_offset = t_off_new;
        return;
    }


    // We are going to sum up all the state transition matrices, so we can do a single large multiplication at the end
    // Phi_summed = Phi_i*Phi_summed
    // Q_summed = Phi_i*Q_summed*Phi_i^T + Q_i
    // After summing we can multiple the total phi to get the updated covariance
    // We will then add the noise to the IMU portion of the state
    Eigen::Matrix<double,15,15> Phi_summed = Eigen::Matrix<double,15,15>::Identity();
    Eigen::Matrix<double,15,15> Qd_summed = Eigen::Matrix<double,15,15>::Zero();

    // Loop through all IMU messages, and use them to move the state forward in time
    // This uses the zero'th order quat, and then constant acceleration discrete
    for(size_t i=0; i<prop_data.size()-1; i++) {

        // Get the next state Jacobian and noise Jacobian for this IMU reading
        Eigen::Matrix<double, 15, 15> F = Eigen::Matrix<double, 15, 15>::Zero();
        Eigen::Matrix<double, 15, 15> Qdi = Eigen::Matrix<double, 15, 15>::Zero();
        predict_and_compute(state, prop_data.at(i), prop_data.at(i+1), F, Qdi);

        // Next we should propagate our IMU covariance
        // Pii' = F*Pii*F.transpose() + G*Q*G.transpose()
        // Pci' = F*Pci and Pic' = Pic*F.transpose()
        // NOTE: Here we are summing the state transition F so we can do a single mutiplication later
        // NOTE: Phi_summed = Phi_i*Phi_summed
        // NOTE: Q_summed = Phi_i*Q_summed*Phi_i^T + G*Q_i*G^T
        Phi_summed = F * Phi_summed;
        Qd_summed = F * Qd_summed * F.transpose() + Qdi;
    }

    // Last angular velocity (used for cloning when estimating time offset)
    Eigen::Matrix<double,3,1> last_w = prop_data.at(prop_data.size()-2).wm - state->imu()->bias_g();

    // For now assert that our IMU is at the top left of the covariance
    assert(state->imu()->id()==0);

    // Do the update to the covariance with our "summed" state transition and IMU noise addition...
    auto &Cov = state->Cov();
    size_t imu_id = state->imu()->id();
    assert(imu_id == 0);
    Cov.block(imu_id,0,15,state->n_vars()) = Phi_summed*Cov.block(imu_id,0,15,state->n_vars());
    Cov.block(0,imu_id,state->n_vars(),15) = Cov.block(0,imu_id,state->n_vars(),15)*Phi_summed.transpose();
    Cov.block(imu_id,imu_id,15,15) += Qd_summed;

    // Ensure the covariance is symmetric
    Cov = 0.5*(Cov+Cov.transpose());

    // Set timestamp data
    state->set_timestamp(timestamp);
    last_prop_time_offset = t_off_new;

    // Now perform stochastic cloning
    StateHelper::augment_clone(state, last_w);

}



void Propagator::predict_and_compute(State *state, const IMUDATA data_minus, const IMUDATA data_plus,
                                     Eigen::Matrix<double,15,15> &F, Eigen::Matrix<double,15,15> &Qd) {

    // Set them to zero
    F.setZero();
    Qd.setZero();

    auto imu = state->imu();

    // Time elapsed over interval
    double dt = data_plus.timestamp-data_minus.timestamp;

    // Corrected imu measurements
    Eigen::Matrix<double,3,1> w_hat = data_minus.wm - imu->bias_g();
    Eigen::Matrix<double,3,1> a_hat = data_minus.am - imu->bias_a();

    // If we are averaging the IMU, then do so
    if (state->options().imu_avg){
        Eigen::Matrix<double,3,1> w_hat2 = data_plus.wm - imu->bias_g();
        Eigen::Matrix<double,3,1> a_hat2 = data_plus.am - imu->bias_a();
        w_hat = .5*(w_hat+w_hat2);
        a_hat = .5*(a_hat+a_hat2);
    }

    // Pre-compute things
    double w_norm = w_hat.norm();
    Eigen::Matrix<double,4,4> I_4x4 = Eigen::Matrix<double,4,4>::Identity();
    Eigen::Matrix<double,3,3> R_Gtoi = imu->Rot();

    // Orientation: Equation (101) and (103) and of Trawny indirect TR
    Eigen::Matrix<double,4,4> bigO;
    if(w_norm > 1e-3) {
        bigO = cos(0.5*w_norm*dt)*I_4x4 + 1/w_norm*sin(0.5*w_norm*dt)*Omega(w_hat);
    } else {
        bigO = I_4x4 + 0.5*dt*Omega(w_hat);
    }
    Eigen::Matrix<double,4,1> new_q = quatnorm(bigO*imu->quat());

    // Velocity: just the acceleration in the local frame, minus global gravity
    Eigen::Matrix<double,3,1> new_v = imu->vel() + R_Gtoi.transpose()*a_hat*dt - _gravity*dt;

    // Position: just velocity times dt, with the acceleration integrated twice
    Eigen::Matrix<double,3,1> new_p = imu->pos() + imu->vel()*dt + 0.5*R_Gtoi.transpose()*a_hat*dt*dt - 0.5*_gravity*dt*dt;

    // Get the locations of each entry of the imu state
    int th_id = state->imu()->q()->id()-state->imu()->id();
    int p_id = state->imu()->p()->id()-state->imu()->id();
    int v_id = state->imu()->v()->id()-state->imu()->id();
    int bg_id = state->imu()->bg()->id()-state->imu()->id();
    int ba_id = state->imu()->ba()->id()-state->imu()->id();

    // Allocate noise Jacobian
    Eigen::Matrix<double,15,12> G = Eigen::Matrix<double,15,12>::Zero();

    // Now compute Jacobian of new state wrt old state and noise
    if (state->options().do_fej) {

        // This is the change in the orientation from the end of the last prop to the current prop
        // This is needed since we need to include the "k-th" updated orientation information
        Eigen::Matrix<double,3,3> Rfej = imu->Rot_fej();
        Eigen::Matrix<double,3,3> dR = quat_2_Rot(new_q)*Rfej.transpose();

        Eigen::Matrix<double,3,1> v_fej = imu->vel_fej();
        Eigen::Matrix<double,3,1> p_fej = imu->pos_fej();

        F.block(th_id, th_id, 3, 3) = dR;
        F.block(th_id, bg_id, 3, 3).noalias() = -dR * Jr_so3(-w_hat * dt) * dt;
        F.block(bg_id, bg_id, 3, 3).setIdentity();
        F.block(v_id, th_id, 3, 3).noalias() = -skew_x(new_v-v_fej+_gravity*dt)*Rfej.transpose();
        F.block(v_id, v_id, 3, 3).setIdentity();
        F.block(v_id, ba_id, 3, 3) = -Rfej.transpose() * dt;
        F.block(ba_id, ba_id, 3, 3).setIdentity();
        F.block(p_id, th_id, 3, 3).noalias() = -skew_x(new_p-p_fej-v_fej*dt+0.5*_gravity*dt*dt)*Rfej.transpose();
        F.block(p_id, v_id, 3, 3) = Eigen::Matrix<double, 3, 3>::Identity() * dt;
        F.block(p_id, ba_id, 3, 3) = -0.5 * Rfej.transpose() * dt * dt;
        F.block(p_id, p_id, 3, 3).setIdentity();

        G.block(th_id, 0, 3, 3) = -dR * Jr_so3(-w_hat * dt) * dt;
        G.block(v_id, 3, 3, 3) = -Rfej.transpose() * dt;
        G.block(p_id, 3, 3, 3) = -0.5 * Rfej.transpose() * dt * dt;
        G.block(bg_id, 6, 3, 3) = dt*Eigen::Matrix<double,3,3>::Identity();
        G.block(ba_id, 9, 3, 3) = dt*Eigen::Matrix<double,3,3>::Identity();

    } else {

        F.block(th_id, th_id, 3, 3) = exp_so3(-w_hat * dt);
        F.block(th_id, bg_id, 3, 3).noalias() = -exp_so3(-w_hat * dt) * Jr_so3(-w_hat * dt) * dt;
        F.block(bg_id, bg_id, 3, 3).setIdentity();
        F.block(v_id, th_id, 3, 3).noalias() = -R_Gtoi.transpose() * skew_x(a_hat * dt);
        F.block(v_id, v_id, 3, 3).setIdentity();
        F.block(v_id, ba_id, 3, 3) = -R_Gtoi.transpose() * dt;
        F.block(ba_id, ba_id, 3, 3).setIdentity();
        F.block(p_id, th_id, 3, 3).noalias() = -0.5 * R_Gtoi.transpose() * skew_x(a_hat * dt * dt);
        F.block(p_id, v_id, 3, 3) = Eigen::Matrix<double, 3, 3>::Identity() * dt;
        F.block(p_id, ba_id, 3, 3) = -0.5 * R_Gtoi.transpose() * dt * dt;
        F.block(p_id, p_id, 3, 3).setIdentity();

<<<<<<< HEAD
        G.block(th_id, 0, 3, 3) = -exp_so3(-w_hat * dt) * Jr_so3(-w_hat * dt) * dt;
        G.block(bg_id, 3, 3, 3).setIdentity();
        G.block(v_id, 6, 3, 3) = -R_Gtoi.transpose() * dt;
        G.block(ba_id, 9, 3, 3).setIdentity();
        G.block(p_id, 6, 3, 3) = -0.5 * R_Gtoi.transpose() * dt * dt;
=======
        G.block(th_id, 0, 3, 3) = -Exp(-w_hat * dt) * Jr_so3(-w_hat * dt) * dt;
        G.block(v_id, 3, 3, 3) = -R_Gtoi.transpose() * dt;
        G.block(p_id, 3, 3, 3) = -0.5 * R_Gtoi.transpose() * dt * dt;
        G.block(bg_id, 6, 3, 3) = dt*Eigen::Matrix<double,3,3>::Identity();
        G.block(ba_id, 9, 3, 3) = dt*Eigen::Matrix<double,3,3>::Identity();
>>>>>>> c929e003
    }

    // Construct our discrete noise covariance matrix
    // Note that we need to convert our continuous time noises to discrete
    // Equations (129) amd (130) of Trawny tech report
    Eigen::Matrix<double,12,12> Qc = Eigen::Matrix<double,12,12>::Zero();
    Qc.block(0,0,3,3) = _noises.sigma_w_2/dt*Eigen::Matrix<double,3,3>::Identity();
    Qc.block(3,3,3,3) = _noises.sigma_a_2/dt*Eigen::Matrix<double,3,3>::Identity();
    Qc.block(6,6,3,3) = _noises.sigma_wb_2/dt*Eigen::Matrix<double,3,3>::Identity();
    Qc.block(9,9,3,3) = _noises.sigma_ab_2/dt*Eigen::Matrix<double,3,3>::Identity();

    // Compute the noise injected into the state over the interval
    Qd = G*Qc*G.transpose();

    //Now replace imu estimate and fej with propagated values
    Eigen::Matrix<double,16,1> imu_x = imu->value();
    imu_x.block(0,0,4,1) = new_q;
    imu_x.block(4,0,3,1) = new_p;
    imu_x.block(7,0,3,1) = new_v;
    imu->set_value(imu_x);
    imu->set_fej(imu_x);

}<|MERGE_RESOLUTION|>--- conflicted
+++ resolved
@@ -276,19 +276,11 @@
         F.block(p_id, ba_id, 3, 3) = -0.5 * R_Gtoi.transpose() * dt * dt;
         F.block(p_id, p_id, 3, 3).setIdentity();
 
-<<<<<<< HEAD
         G.block(th_id, 0, 3, 3) = -exp_so3(-w_hat * dt) * Jr_so3(-w_hat * dt) * dt;
-        G.block(bg_id, 3, 3, 3).setIdentity();
-        G.block(v_id, 6, 3, 3) = -R_Gtoi.transpose() * dt;
-        G.block(ba_id, 9, 3, 3).setIdentity();
-        G.block(p_id, 6, 3, 3) = -0.5 * R_Gtoi.transpose() * dt * dt;
-=======
-        G.block(th_id, 0, 3, 3) = -Exp(-w_hat * dt) * Jr_so3(-w_hat * dt) * dt;
         G.block(v_id, 3, 3, 3) = -R_Gtoi.transpose() * dt;
         G.block(p_id, 3, 3, 3) = -0.5 * R_Gtoi.transpose() * dt * dt;
         G.block(bg_id, 6, 3, 3) = dt*Eigen::Matrix<double,3,3>::Identity();
         G.block(ba_id, 9, 3, 3) = dt*Eigen::Matrix<double,3,3>::Identity();
->>>>>>> c929e003
     }
 
     // Construct our discrete noise covariance matrix
