--- conflicted
+++ resolved
@@ -21,18 +21,13 @@
 <!--        <param name="path_bag"    type="string" value="/home/rpng/datasets/sara_calib_d435_19_4/bag_04.bag" />-->
 <!--        <param name="path_bag"    type="string" value="/home/rpng/datasets/sara_calib_pg_imu_02/bag_02.bag" />-->
 <!--        <param name="path_bag"    type="string" value="/home/rpng/datasets/sara_calib_pg_imu_01/bag_01.bag" />-->
-<<<<<<< HEAD
 <!--        <param name="path_bag"    type="string" value="/home/rpng/datasets/sara_calib_pg_imu_01/bag_01.bag" />-->
 <!--        <param name="path_bag"    type="string" value="/home/lin/Data/dataset/sensor_rig/test_rig_01.bag" />-->
 <!--        <param name="path_bag"    type="string" value="/home/lin/Data/dataset/sensor_rig/test_rig_02.bag" />-->
         <param name="path_bag"    type="string" value="/home/lin/Data/dataset/jackal/bag_spl209_02.bag" />
         <param name="bag_start"   type="int"    value="55" />
         <param name="bag_durr"    type="int"    value="400" />
-=======
-        <param name="path_bag"    type="string" value="/home/rpng/datasets/sara_calib_pg_02/pg_02.bag" />
-        <param name="bag_start"   type="int"    value="1" />
-        <param name="bag_durr"    type="int"    value="-1" />
->>>>>>> 40fd7c32
+
 
         <!-- world/filter parameters -->
         <param name="use_fej"                type="bool"   value="true" />
@@ -42,13 +37,8 @@
         <param name="calib_cam_extrinsics"   type="bool"   value="true" />
         <param name="calib_cam_intrinsics"   type="bool"   value="true" />
         <param name="calib_cam_timeoffset"   type="bool"   value="true" />
-<<<<<<< HEAD
-        <param name="calib_camimu_dt"        type="double" value="-0.0198427150779" />
-        <param name="max_clones"             type="int"    value="20" />
-=======
         <param name="calib_camimu_dt"        type="double" value="-0.0376231821947" />
         <param name="max_clones"             type="int"    value="10" />
->>>>>>> 40fd7c32
         <param name="max_slam"               type="int"    value="30" />
         <param name="max_cameras"            type="int"    value="1" />
         <param name="dt_slam_delay"          type="double" value="7" />
